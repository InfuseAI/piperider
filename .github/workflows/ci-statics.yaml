
name: Node.js - E2E, Unit Tests, Lint (for PR) 

on:
  pull_request:
    types: [opened, synchronize, reopened]
      # Trigger when PR is created and/or head of branch is updated.
    paths:
      - "static_report/**"
      - "piperider_cli/**"
      # Trigger when diffs detected in statics source code
    branches:
      - main
      # Only PR target is `main`

jobs:
  build:
    runs-on: ubuntu-latest
    defaults:
      run:
        working-directory: ./static_report

    steps:
    - uses: actions/checkout@v3
    
    - name: Use Node.js ${{ matrix.node-version }}
      uses: actions/setup-node@v3
      with:
        node-version: 16
        cache: 'yarn'
        cache-dependency-path: static_report/yarn.lock

    - name: Set up Python 3.8
      uses: actions/setup-python@v2
      with:
        python-version: 3.8

    - name: Install Node.js Dependencies
      run: |
        yarn install --immutable

    - name: Prepare Piperider Data & E2E Builds (2+1 runs; 1+1 comparison)
      working-directory: .
      run: |
        pwd
        pip install -r requirements.txt

        which piperider
        piperider version
        
        bash static_report/src/sdlc/generate-e2e-data.sh first

        ls -a piperider-getting-started/.piperider/outputs
        ls -a piperider-getting-started/.piperider/comparisons

<<<<<<< HEAD
    - uses: bahmutov/npm-install@v1
      with:
        working-directory: ./static_report
        install-command: yarn --frozen-lockfile --silent

    - name: Embed HTML Window Data
      run: |
        npm run embed:html:e2e
=======
        cd static_report
        npm run embed:html -- e2e
        npm run bundle:e2e1
        cd ..

        bash static_report/src/sdlc/generate-e2e-data.sh second

        ls -a piperider-getting-started/.piperider/outputs
        ls -a piperider-getting-started/.piperider/comparisons

        cd static_report
        npm run embed:html -- e2e
        npm run bundle:e2e2
        cd ..
>>>>>>> db53a720

    - name: Cypress run (E2E)
    # Parallelization only for cypress dashboard https://www.cypress.io/pricing/
      uses: cypress-io/github-action@v2
      with:
        install: false
        working-directory: ./static_report
        config-file: cypress.config.ts
<<<<<<< HEAD
        build: npm run setup:e2e
=======
>>>>>>> db53a720
        start: |
          npm run serve:e2e:norm:single
          npm run serve:e2e:norm:comparison
          npm run serve:e2e:case:single-edge
          npm run serve:e2e:case:comparison-asymmetric
        wait-on: 'http://localhost:3000, http://localhost:3001, http://localhost:4000, http://localhost:4001'

    - name: Build Apps
      run: npm run build<|MERGE_RESOLUTION|>--- conflicted
+++ resolved
@@ -35,9 +35,10 @@
       with:
         python-version: 3.8
 
-    - name: Install Node.js Dependencies
-      run: |
-        yarn install --immutable
+    - uses: bahmutov/npm-install@v1
+      with:
+        working-directory: ./static_report
+        install-command: yarn --frozen-lockfile --silent
 
     - name: Prepare Piperider Data & E2E Builds (2+1 runs; 1+1 comparison)
       working-directory: .
@@ -50,34 +51,17 @@
         
         bash static_report/src/sdlc/generate-e2e-data.sh first
 
-        ls -a piperider-getting-started/.piperider/outputs
-        ls -a piperider-getting-started/.piperider/comparisons
-
-<<<<<<< HEAD
-    - uses: bahmutov/npm-install@v1
-      with:
-        working-directory: ./static_report
-        install-command: yarn --frozen-lockfile --silent
-
-    - name: Embed HTML Window Data
-      run: |
-        npm run embed:html:e2e
-=======
         cd static_report
         npm run embed:html -- e2e
-        npm run bundle:e2e1
+        npm run bundle:e2e:norm
         cd ..
 
         bash static_report/src/sdlc/generate-e2e-data.sh second
 
-        ls -a piperider-getting-started/.piperider/outputs
-        ls -a piperider-getting-started/.piperider/comparisons
-
         cd static_report
         npm run embed:html -- e2e
-        npm run bundle:e2e2
+        npm run bundle:e2e:case
         cd ..
->>>>>>> db53a720
 
     - name: Cypress run (E2E)
     # Parallelization only for cypress dashboard https://www.cypress.io/pricing/
@@ -86,10 +70,6 @@
         install: false
         working-directory: ./static_report
         config-file: cypress.config.ts
-<<<<<<< HEAD
-        build: npm run setup:e2e
-=======
->>>>>>> db53a720
         start: |
           npm run serve:e2e:norm:single
           npm run serve:e2e:norm:comparison
