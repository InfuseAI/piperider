[![ci-tests](https://github.com/infuseai/piperider-cli/actions/workflows/tests.yaml/badge.svg)](https://github.com/infuseai/piperider-cli/actions/workflows/tests.yaml/badge.svg)
[![release](https://img.shields.io/github/release/infuseAI/piperider-cli/all.svg?style=flat-square)](https://github.com/infuseAI/piperider-cli/releases)
[![InfuseAI Discord Invite](https://img.shields.io/discord/664381609771925514?color=%237289DA&label=chat&logo=discord&logoColor=white)](https://discord.com/invite/5zb2aK9KBV)

<p align="center">
  <a href="https://piperider.io">
    <img  src="/.github/images/logo.svg"
      width="284" border="0" alt="PipeRider">
  </a>
</p>

# Automates data quality management
For data practitioner who wants to trust their data by:  
- Defining the shape of data, so they can **make sure the data will be expected in the future** 
- Save time on debugging data,**easily discover & discuss any data problems from upstream**
- Socially **collaborate across teams on the dataset through data catalog and data insights**

# Key Features
## Instant quality assessment in html
Check [single run view](/images/piperider_single_run.png)

## Inject tests to key metrics
Refer to [User defined test functions](https://github.com/InfuseAI/piperider-cli/blob/main/docs/user-defined-test-function.md)

## Compare different test assessments
Check [comparison view](/images/piperider_comparison_view.png)

# Get started
## Install PipeRider

<<<<<<< HEAD
```
pip install piperider
=======
```bash
$ pip install piperider
>>>>>>> ffa066e2
```

By default, PipeRider supports built-in sqlite connector, extra connectors are available:

| connectors  | install  |
|---|---|
| snowflake | pip install piperider[snowflake]  |
| postgres  | pip install piperider[postgres]  |

Use comma to install multiple connectors in one line:
```
pip install piperider[postgres,snowflake]
```

## Attach piperider to a dbt project
![piperider_init](/images/cmd_init.gif)

This command creates `/.piperider` under a dbt project root and generate necessary configurations.

## Scan data quality from models
![piperider_run](/images/cmd_run.gif)  

This command scans the models from datasource and create assessment results in `/.piperider/output`

## Generate reports
![piperider_report](/images/cmd_report.gif)  

generate a static html report under current path. 

## Generate comparison view
![piperider_compare](/images/cmd_compare.gif)  

The generated report in html will be placed in the path shown in console

# Get involved
[Work In Progress]<|MERGE_RESOLUTION|>--- conflicted
+++ resolved
@@ -28,13 +28,8 @@
 # Get started
 ## Install PipeRider
 
-<<<<<<< HEAD
-```
-pip install piperider
-=======
 ```bash
 $ pip install piperider
->>>>>>> ffa066e2
 ```
 
 By default, PipeRider supports built-in sqlite connector, extra connectors are available:
@@ -46,7 +41,7 @@
 
 Use comma to install multiple connectors in one line:
 ```
-pip install piperider[postgres,snowflake]
+$ pip install piperider[postgres,snowflake]
 ```
 
 ## Attach piperider to a dbt project
