--- conflicted
+++ resolved
@@ -31,33 +31,21 @@
 ```bash
 $ pip install piperider-cli
 ```
-<<<<<<< HEAD
-=======
 
-### Install with connectors
+By default, PipeRider supports built-in sqlite connector, extra connectors are available:
 
-By default, we support the built-in sqlite connector, there are extra connectors:
+| connectors  | install  |
+|---|---|
+| snowflake | pip install piperider-cli[snowflake]  |
+| postgres  | pip install piperider-cli[postgres]  |
 
-* snowflake
-* postgres
-
-Install with postgres connector:
-
-```
-pip install piperider-cli[postgres]
-```
-
-It could be more than one connector with comma:
-
-
+Use comma to install multiple connectors in one line:
 ```
 pip install piperider-cli[postgres,snowflake]
 ```
 
-
 # Command
 
->>>>>>> 658fdfed
 ## Attach piperider to a dbt project
 ```bash
 $ piperider-cli init
