--- conflicted
+++ resolved
@@ -10,7 +10,6 @@
 DEFAULT_STAGES_CONFIG = 'piperider/stages/local.yaml'
 
 
-<<<<<<< HEAD
 def convert_to_ge_datasource(source_file):
     s = load(source_file)
     cfg = s['data']
@@ -24,10 +23,7 @@
     pass
 
 
-if __name__ == '__main__':
-    ds = load('data/examples/source_local.yml')
-    print(ds)
-=======
+
 class Singleton(type):
     _instances = {}
 
@@ -61,4 +57,3 @@
 
 if __name__ == '__main__':
     print(PipeRiderConfig().load('data/examples/source_local.yml'))
->>>>>>> c4210a5f
