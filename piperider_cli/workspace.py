import json
import os
<<<<<<< HEAD
=======
import re
>>>>>>> 9b327032
import sys
import uuid
import re
from abc import ABCMeta, abstractmethod
from datetime import datetime
from glob import glob
from subprocess import Popen, check_output, CalledProcessError
from ruamel import yaml

import inquirer
from rich.console import Console
from rich.table import Table
from sqlalchemy import create_engine, inspect

from piperider_cli import clone_directory, convert_to_tzlocal, datetime_to_str
from piperider_cli.assertion_engine import AssertionEngine
from piperider_cli.compare_report import CompareReport
from piperider_cli.configuration import Configuration, PIPERIDER_WORKSPACE_NAME, PIPERIDER_CONFIG_PATH, \
    PIPERIDER_CREDENTIALS_PATH
from piperider_cli.datasource import DataSource
from piperider_cli.error import PipeRiderCredentialError, DbtManifestError, PipeRiderDiagnosticError
from piperider_cli.profiler import Profiler

PIPERIDER_OUTPUT_PATH = os.path.join(os.getcwd(), PIPERIDER_WORKSPACE_NAME, 'outputs')
PIPERIDER_REPORT_PATH = os.path.join(os.getcwd(), PIPERIDER_WORKSPACE_NAME, 'reports')
PIPERIDER_COMPARISON_PATH = os.path.join(os.getcwd(), PIPERIDER_WORKSPACE_NAME, 'comparisons')

CONSOLE_MSG_PASS = '[bold green]✅ PASS[/bold green]\n'
CONSOLE_MSG_FAIL = '[bold red]😱 FAILED[/bold red]\n'
CONSOLE_MSG_ALL_SET = '[bold]🎉 You are all set![/bold]\n'


class AbstractChecker(metaclass=ABCMeta):
    console = Console()

    @abstractmethod
    def check_function(self, configurator: Configuration) -> (bool, str):
        pass


class CheckingHandler(object):
    def __init__(self):
        self.configurator = None
        self.checker_chain = []
        self.console = Console()

    def set_checker(self, name: str, checker: AbstractChecker):
        self.checker_chain.append({'name': name, 'cls': checker()})

    def execute(self):
        try:
            if not self.configurator:
                try:
                    self.configurator = Configuration.load()
                except Exception:
                    pass

            for checker in self.checker_chain:
                self.console.print(f'Check {checker["name"]}:')
                passed, error_msg = checker['cls'].check_function(self.configurator)
                if not passed:
                    raise PipeRiderDiagnosticError(checker['cls'].__class__.__name__, error_msg)
                self.console.print(CONSOLE_MSG_PASS)

            self.console.print(CONSOLE_MSG_ALL_SET)
        except Exception as e:
            self.console.print(CONSOLE_MSG_FAIL)
            raise e
        return True


class CheckConfiguration(AbstractChecker):
    def check_function(self, configurator: Configuration) -> (bool, str):
        if not configurator:
            self.console.print(f'  {PIPERIDER_CONFIG_PATH}: [[bold red]FAILED[/bold red]]')
            return False, 'No configuration found'
        self.console.print(f'  {PIPERIDER_CONFIG_PATH}: [[bold green]OK[/bold green]]')
        return True, ''


class CheckDataSources(AbstractChecker):
    def check_function(self, configurator: Configuration) -> (bool, str):
        all_passed = True
        for ds in configurator.dataSources:
            passed, reasons = ds.validate()
            if passed:
                self.console.print(f'  {ds.name}: [[bold green]OK[/bold green]]')
            else:
                all_passed = False
                self.console.print(f'  {ds.name}: [[bold red]FAILED[/bold red]]')
                for reason in reasons:
                    self.console.print(f'    {reason}')
            ds.show_installation_information()
        return all_passed, ''


class CheckConnections(AbstractChecker):
    def check_function(self, configurator: Configuration) -> (bool, str):
        all_passed = True
        for ds in configurator.dataSources:
            dbt = ds.args.get('dbt')
            name = ds.name
            type = ds.type_name

            if dbt:  # dbt provider
                self.console.print(f'  DBT: {ds.type_name} > {dbt["profile"]} > {dbt["target"]}')

            self.console.print(f'  Name: {name}')
            self.console.print(f'  Type: {type}')

            engine = None
            try:
                engine = create_engine(ds.to_database_url(), **ds.engine_args())
                self.console.print(f'  Available Tables: {inspect(engine).get_table_names()}')
                self.console.print('  Connection: [[bold green]OK[/bold green]]')
            except Exception as e:
                self.console.print(f'  Connection: [[bold red]FAILED[/bold red]] reason: {e}')
                all_passed = False
            finally:
                if engine:
                    engine.dispose()

        return all_passed, ''


class CheckDbtManifest(AbstractChecker):
    def check_function(self, configurator: Configuration) -> (bool, str):
        all_passed = True
        error_msg = ''
        for ds in configurator.dataSources:
            dbt = ds.args.get('dbt')

            if not dbt:
                self.console.print(f'  {ds.name}: [[bold yellow]SKIP[/bold yellow]] provider is not dbt')
                continue

            self.console.print(f'  {os.path.expanduser(dbt.get("projectDir"))}/target/manifest.json: ', end='')
            passed, error_msg, _ = _fetch_dbt_manifest(dbt)
            if not passed:
                all_passed = False
                self.console.print(f'{ds.name}: [[bold red]Failed[/bold red]] Error: {error_msg}')
                self.console.print(
                    "  [bold yellow]Note:[/bold yellow] Please run command 'dbt build/run/test' to update 'manifest.json' file")
            else:
                self.console.print(f'{ds.name}: [[bold green]OK[/bold green]]')
        return all_passed, error_msg


class CheckAssertionFiles(AbstractChecker):
    def check_function(self, configurator: Configuration) -> (bool, str):
        passed_files, failed_files, content = AssertionEngine.check_assertions_syntax()
        for file in passed_files:
            self.console.print(f'  {file}: [[bold green]OK[/bold green]]')

        for file in failed_files:
            self.console.print(f'  {file}: [[bold red]FAILED[/bold red]]')

        return len(failed_files) == 0, ''


def _is_piperider_workspace_exist(workspace_path: str) -> bool:
    if not os.path.exists(workspace_path):
        return False
    elif not os.path.exists(os.path.join(workspace_path, 'config.yml')):
        return False

    return True


def _generate_piperider_workspace() -> bool:
    from piperider_cli import data
    init_template_dir = os.path.join(os.path.dirname(data.__file__), 'piperider-init-template')
    working_dir = os.path.join(os.getcwd(), PIPERIDER_WORKSPACE_NAME)

    if _is_piperider_workspace_exist(working_dir) is False:
        clone_directory(init_template_dir, working_dir)
        # prepare .gitignore file
        os.rename(os.path.join(working_dir, 'gitignore'), os.path.join(working_dir, '.gitignore'))
        return True
    else:
        # Skip if workspace already exists
        return False


def _ask_user_update_credentials(ds: DataSource):
    console = Console()
    console.print(f'\nPlease enter the following fields for {ds.type_name}')
    return ds.ask_credential()


def _ask_user_input_datasource(config: Configuration = None):
    console = Console()
    if config is None:
        cls, name = DataSource.ask()
        ds: DataSource = cls(name=name)
        config = Configuration([ds])
        if _ask_user_update_credentials(ds):
            config.dump(PIPERIDER_CONFIG_PATH)
            config.dump_credentials(PIPERIDER_CREDENTIALS_PATH)
    else:
        if len(config.dataSources) == 1:
            ds = config.dataSources[0]
        else:
            ds = config.ask_for_datasource()
        if not ds.credential:
            console.print(
                f'[[bold yellow]Warning[/bold yellow]] No credential found for \'{ds.type_name}\' datasource \'{ds.name}\'')
            if _ask_user_update_credentials(ds):
                config.dump_credentials(PIPERIDER_CREDENTIALS_PATH)

    ds.show_installation_information()
    return config


def _inherit_datasource_from_dbt_project(dbt_project_path, dbt_profiles_dir=None,
                                         config: Configuration = None) -> bool:
    piperider_config_path = os.path.join(os.getcwd(), PIPERIDER_WORKSPACE_NAME, 'config.yml')
    config = Configuration.from_dbt_project(dbt_project_path, dbt_profiles_dir)
    config.dump(piperider_config_path)

    return config


def _generate_configuration(dbt_project_path=None, dbt_profiles_dir=None):
    """
    :param dbt_project_path:
    :return: Configuration object
    """
    try:
        config = Configuration.load()
    except Exception:
        config = None
    if dbt_project_path is None:
        return _ask_user_input_datasource(config=config)

    return _inherit_datasource_from_dbt_project(dbt_project_path, dbt_profiles_dir)


def _warning_if_search_path_too_widely(search_path):
    # Only warning user on macOS platform
    if sys.platform != "darwin":
        return

    home_dir = os.path.expanduser('~')

    if search_path in home_dir:
        console = Console()
        console.print(
            f"[[bold yellow]Warning[/bold yellow]] Search path '{search_path}' is too widely. It will take some time to parse directories and may need extra permissions.")
        if inquirer.confirm(message="Do you still want to keep going?", default=True) is not True:
            raise KeyboardInterrupt()


def search_dbt_project_path():
    exclude_patterns = ['site-packages', 'dbt_packages']
    console = Console()
    _warning_if_search_path_too_widely(os.getcwd())
    console.print('Start to search dbt project ...')
    paths = glob(os.path.join(os.getcwd(), '**', 'dbt_project.yml'), recursive=True)
    for exclude_pattern in exclude_patterns:
        paths = list(filter(lambda x: exclude_pattern not in x, paths))
    dbt_project_path = None
    if not paths:
        # No dbt project found
        return dbt_project_path

    if len(paths) == 1:
        # Only one dbt project found, use it
        dbt_project_path = paths[0]
    else:
        # Multiple dbt projects found, ask user to select one
        paths = sorted(paths, key=len)
        default_index = 0
        console.print(f'\nMultiple dbt projects found. Please select the dbt project: (Default: {default_index})')
        table = Table(show_header=True, header_style="bold magenta")
        table.add_column('Index', style="bold", width=5, justify='right')
        table.add_column('Path', style="bold")
        for i, p in enumerate(paths):
            table.add_row(str(i), p)
        console.print(table)
        in_index = input('index : ').strip()
        try:
            in_index = int(in_index) if in_index else default_index
            index = int(in_index)
            dbt_project_path = paths[index]
        except Exception as e:
            console.print(f'[bold yellow]Failed to read index![/] Error: {e}')
            return None

    return dbt_project_path


def init(dbt_project_path=None, dbt_profiles_dir=None):
    console = Console()
    if _generate_piperider_workspace() is False:
        console.print('[bold green]Piperider workspace already exist[/bold green] ')

    # get Configuration object from dbt or user created configuration
    configuration = _generate_configuration(dbt_project_path, dbt_profiles_dir)
    return configuration


def _fetch_dbt_manifest(dbt, table=None):
    if dbt is None:
        return True, '', []

    for key in ['profile', 'target', 'projectDir']:
        if key not in dbt:
            raise DbtManifestError(f"'{key}' is not in dbt config")

    tables = set()
    available_tables = []
    dbt_root = os.path.expanduser(dbt.get('projectDir'))
    dbt_manifest = os.path.join(dbt_root, 'target', 'manifest.json')
    manifest = None

    if os.path.exists(dbt_manifest):
        with open(dbt_manifest) as fd:
            manifest = json.loads(fd.read())
        content = manifest.get('nodes', {})
        content.update(manifest.get('sources', {}))
        for k, v in content.items():
            if not v.get('resource_type', '') in ['source', 'model']:
                continue
            name = v.get('name')
            schema = v.get('schema')
            if schema in ['public', 'PUBLIC']:
                table_name = name
            else:
                table_name = f'{schema}.{name}'
            available_tables.append(table_name)
            if table and table_name != table:
                continue
            tables.add(table_name)
    else:
        return False, f"'{dbt_manifest}' not found", []

    if table and not tables:
        suggestion = ''
        lower_tables = [t.lower() for t in available_tables]
        if table.lower() in lower_tables:
            index = lower_tables.index(table.lower())
            suggestion = f". Do you mean '{available_tables[index]}'?"
        return False, f"Table '{table}' doesn't exist in {dbt_manifest}{suggestion}", [], None
    if not tables:
        return False, f'No table found in {dbt_manifest}', [], None

    return True, '', list(tables), manifest


def debug():
    handler = CheckingHandler()
    handler.set_checker('config files', CheckConfiguration)
    handler.set_checker('format of data sources', CheckDataSources)
    handler.set_checker('connections', CheckConnections)
    handler.set_checker('dbt manifest files', CheckDbtManifest)
    handler.set_checker('assertion files', CheckAssertionFiles)
    return handler.execute()


def _execute_assertions(console: Console, profiler, ds: DataSource, interaction: bool, output, result, created_at):
    # TODO: Implement running test cases based on profiling result
    assertion_engine = AssertionEngine(profiler)
    assertion_engine.load_assertions()

    if not assertion_engine.assertions_content:
        console.print(f'No assertions found for datasource [ {ds.name} ]')
        if interaction:
            console.print('Do you want to auto generate assertion templates for this datasource \[yes/no]?',
                          end=' ')
            confirm = input('').strip().lower()
            if confirm == 'yes' or confirm == 'y':
                assertion_engine.generate_assertion_templates()
        else:
            assertion_engine.generate_assertion_templates()
        console.print(f'[[bold yellow]Skip[/bold yellow]] Executing assertion for datasource [ {ds.name} ]')
        return None, None  # no assertion to run
    else:
        results, exceptions = assertion_engine.evaluate_all(result)
        return results, exceptions


def _show_dbt_test_result(console: Console, dbt_test_results, failed_only=False):
    max_target_len = 0
    max_assert_len = 0
    indent = '  ' if failed_only else ''
    for table, v in dbt_test_results.items():
        for column, results in v['columns'].items():
            for r in results:
                if failed_only and r.get('status') == 'passed':
                    continue
                target = f'{table}.{column}'
                test_name = r.get('name')
                max_target_len = max(max_target_len, len(target))
                max_assert_len = max(max_assert_len, len(test_name))

    for table, v in dbt_test_results.items():
        for column, results in v['columns'].items():
            for r in results:
                if failed_only and r.get('status') == 'passed':
                    continue
                success = True if r.get('status') == 'passed' else False
                test_name = r.get('name')
                test_name = test_name.ljust(max_assert_len + 1)
                target = f'{table}.{column}'
                target = target.ljust(max_target_len + 1)
                message = r.get('message')

                if success:
                    console.print(
                        f'{indent}[[bold green]  OK  [/bold green]] {target} {test_name} Message: {message}')
                else:
                    console.print(
                        f'{indent}[[bold red]FAILED[/bold red]] {target} {test_name} Message: {message}')


def _show_assertion_result(console: Console, results, exceptions, failed_only=False, single_table=None):
    if results:
        max_target_len = 0
        max_assert_len = 0
        indent = '  ' if failed_only else ''
        for assertion in results:
            if single_table and single_table != assertion.table:
                continue
            if assertion.column:
                if failed_only and assertion.result.status():
                    continue
                target = f'{assertion.table}.{assertion.column}'
                max_target_len = max(max_target_len, len(target))
            max_assert_len = max(max_assert_len, len(assertion.name))

        for assertion in results:
            if single_table and single_table != assertion.table:
                continue
            if failed_only and assertion.result.status():
                continue
            table = assertion.table
            column = assertion.column
            test_function = assertion.name
            test_function = test_function.ljust(max_assert_len + 1)
            success = assertion.result.status()
            target = f'{table}.{column}' if column else table
            target = target.ljust(max_target_len + 1)
            if success:
                console.print(
                    f'{indent}[[bold green]  OK  [/bold green]] {target} {test_function} Expected: {assertion.result.expected()} Actual: {assertion.result.actual}')
            else:
                console.print(
                    f'{indent}[[bold red]FAILED[/bold red]] {target} {test_function} Expected: {assertion.result.expected()} Actual: {assertion.result.actual}')
                if assertion.result.exception:
                    console.print(f'         {indent}[bold white]Reason[/bold white]: {assertion.result.exception}')
    # TODO: Handle exceptions
    pass


def _show_dbt_test_result_summary(console: Console, table: str, dbt_test_results):
    if not dbt_test_results:
        return False

    num_of_testcases = 0
    num_of_passed_testcases = 0
    num_of_failed_testcases = 0

    for k, v in dbt_test_results.items():
        if k == table:
            for column, results in v['columns'].items():
                for r in results:
                    num_of_testcases += 1
                    if r.get('status') == 'passed':
                        num_of_passed_testcases += 1

            num_of_failed_testcases = num_of_testcases - num_of_passed_testcases
            if num_of_testcases > 0:
                console.print(f'  {num_of_testcases} dbt test executed')

            if (num_of_failed_testcases > 0):
                console.print(f'  {num_of_failed_testcases} of {num_of_testcases} dbt tests failed:')
                _show_dbt_test_result(console, {k: v}, failed_only=True)
                return True
    return False


def _show_table_summary(console: Console, table: str, profiled_result, assertion_results, dbt_test_results):
    profiled_columns = profiled_result.get('col_count')
    num_of_testcases = 0
    num_of_passed_testcases = 0
    num_of_failed_testcases = 0
    failed_testcases = []

    if assertion_results:
        for r in assertion_results:
            if r.table == table:
                num_of_testcases += 1
                if r.result.status():
                    num_of_passed_testcases += 1
                else:
                    failed_testcases.append(r)

    num_of_failed_testcases = num_of_testcases - num_of_passed_testcases

    console.print(f"Table '{table}'")
    console.print(f'  {profiled_columns} columns profiled')

    dbt_showed = _show_dbt_test_result_summary(console, table, dbt_test_results)
    pr = ' PipeRider' if dbt_showed else ''
    if assertion_results and dbt_showed:
        console.print()

    if num_of_testcases > 0:
        console.print(f'  {num_of_testcases}{pr} test executed')

    if (num_of_failed_testcases > 0):
        console.print(f'  {num_of_failed_testcases} of {num_of_testcases}{pr} tests failed:')
        _show_assertion_result(console, assertion_results, None, failed_only=True, single_table=table)
    console.print()
    pass


def _transform_assertion_result(table: str, results):
    tests = []
    columns = {}
    for r in results:
        if r.table == table:
            entry = r.to_result_entry()
            if r.column:
                if r.column not in columns:
                    columns[r.column] = []
                columns[r.column].append(entry)
            else:
                tests.append(entry)

    return dict(tests=tests, columns=columns)


def run(datasource=None, table=None, output=None, interaction=True, skip_report=False, skip_dbt=False):
    console = Console()
    configuration = Configuration.load()

    datasources = {}
    datasource_names = []
    for ds in configuration.dataSources:
        datasource_names.append(ds.name)
        datasources[ds.name] = ds

    if len(datasource_names) == 0:
        console.print("[bold red]Error: no datasource found[/bold red]")
        return 1

    if datasource and datasource not in datasource_names:
        console.print(f"[bold red]Error: datasource '{datasource}' doesn't exist[/bold red]")
        console.print(f"Available datasources: {', '.join(datasource_names)}")
        return 1

    # Use the fisrt datasource if no datasource is specified
    ds_name = datasource if datasource else datasource_names[0]
    ds = datasources[ds_name]

    passed, _ = ds.validate()
    if passed is not True:
        raise PipeRiderCredentialError(ds.name)

    if not datasource and len(datasource_names) > 1:
        console.print(
            f"[bold yellow]Warning: multiple datasources found ({', '.join(datasource_names)}), using '{ds_name}'[/bold yellow]\n")

    console.print(f'[bold dark_orange]DataSource:[/bold dark_orange] {ds.name}')

    dbt = ds.args.get('dbt')
    tables = None

    if table:
        table = re.sub('^(PUBLIC|public)\.', '', table)

    if dbt:
        passed, error_msg, tables, dbt_manifest = _fetch_dbt_manifest(dbt, table)
        if not passed:
            console.print(
                "[bold yellow]Note:[/bold yellow] Please run command 'dbt build/run/test' to update 'manifest.json' files")
            raise DbtManifestError(error_msg)
    else:
        if table:
            tables = [table]

    dbt_test_results = None
    if dbt and not skip_dbt:
        dbt_test_results = _run_dbt_command(dbt, table, dbt_manifest, console)

    console.rule('Profiling')
    run_id = uuid.uuid4().hex
    created_at = datetime.utcnow()
    engine = create_engine(ds.to_database_url(), **ds.engine_args())
    profiler = Profiler(engine)
    profile_result = profiler.profile(tables)

    output_path = prepare_output_path(created_at, ds, output)

    # output profiling result
    with open(os.path.join(output_path, ".profiler.json"), "w") as f:
        f.write(json.dumps(profile_result))

    # TODO stop here if tests was not needed.
    assertion_results, assertion_exceptions = _execute_assertions(console, profiler, ds, interaction, output,
                                                                  profile_result, created_at)
    if assertion_results or dbt_test_results:
        console.rule('Assertion Results')
        if dbt_test_results:
            console.rule('dbt')
            _show_dbt_test_result(console, dbt_test_results)
            if assertion_results:
                console.rule('PipeRider')
        if assertion_results:
            _show_assertion_result(console, assertion_results, assertion_exceptions)

    console.rule('Summary')

    profile_result['id'] = run_id
    profile_result['created_at'] = datetime_to_str(created_at)
    profile_result['datasource'] = dict(name=ds.name, type=ds.type_name)

    # Include dbt test results
    if dbt_test_results:
        for k, v in dbt_test_results.items():
            if k not in profile_result['tables']:
                continue
            profile_result['tables'][k]['dbt_test_results'] = v

    output_file = os.path.join(output_path, 'run.json')
    for t in profile_result['tables']:
        profile_result['tables'][t]['assertion_results'] = _transform_assertion_result(t, assertion_results)

        _show_table_summary(console, t, profile_result['tables'][t], assertion_results, dbt_test_results)

    with open(output_file, 'w') as f:
        f.write(json.dumps(profile_result, indent=4))
    if skip_report:
        console.print(f'Results saved to {output_path}')
    return 0


def _run_dbt_command(dbt, table, manifest, console):
    dbt_root = os.path.expanduser(dbt.get('projectDir'))
    try:
        check_output(['command', '-v', 'dbt'], cwd=dbt_root)
    except CalledProcessError:
        console.print('[bold yellow]Warning: dbt command not found. Skip running dbt[/bold yellow]')
        return

    cmd = dbt.get('cmd', 'test')
    if cmd not in ['build', 'run', 'test']:
        message = f"'dbt {cmd}' is invalid, only support 'dbt build/run/test'."
        message += " Please check the dbt command in '.piperider/config.yml'."
        message += ' Skip running dbt'
        console.print(f"[bold yellow]Warning: {message}[/bold yellow]")
        return

    full_cmd_arr = ['dbt', cmd]
    if table:
        table_dict = dict()
        schema_path = os.path.join(dbt_root, 'models', 'schema.yml')
        with open(schema_path) as f:
            schema = yaml.YAML(typ='safe').load(f)
            for m in schema.get('models', []):
                table_dict[m['name']] = m['name']
            for s in schema.get('sources', []):
                schema_name = s['name']
                for t in s.get('tables', []):
                    source_name = f"source:{schema_name}.{t['name']}"
                    table_key = t['name'] if schema_name in ['public', 'PUBLIC'] else f"{schema_name}.{t['name']}"
                    table_dict[table_key] = source_name
        if table not in table_dict:
            console.print(f"[bold yellow]Warning: '{table}' doesn't exist in dbt schema. Skip running dbt[/bold yellow]")
            return
        select = table_dict[table]
        full_cmd_arr.append('-s')
        full_cmd_arr.append(select)

    console.rule('Running dbt')
    console.print(f'[bold yellow]dbt working dir:[/bold yellow] {dbt_root}')
    console.print(f"Execute command: {' '.join(full_cmd_arr)}")
    proc = Popen(full_cmd_arr, cwd=dbt_root)
    proc.communicate()

    run_results_path = os.path.join(dbt_root, 'target/run_results.json')
    with open(run_results_path) as f:
        run_results = json.load(f)

    output = {}
    unique_tests = {}

    for result in run_results.get('results', []):
        unique_id = result.get('unique_id')
        if unique_id is None:
            continue
        unique_tests[unique_id] = dict(
            status=result.get('status'),
            failures=result.get('failures'),
            message=result.get('message'),
        )

    for node in manifest.get('nodes', []).values():
        unique_id = node.get('unique_id')
        if unique_id not in unique_tests:
            continue

        parent_nodes = node.get('depends_on', {}).get('nodes', [])
        if not parent_nodes:
            continue
        first_parent_node = parent_nodes[0]
        parent_table = first_parent_node.split('.')[-1]
        if parent_table not in output:
            output[parent_table] = dict(columns={})

        # TODO: need a better way to get parent table and column
        parent_type = 'source' if len(node.get('sources', [])) > 0 else 'model'
        package_name = node.get('package_name')
        table_with_schema = re.sub(f'^{parent_type}\.{package_name}\.', '', first_parent_node).replace('.', '_')

        test_name = node.get('test_metadata', {}).get('name')
        fqn = node.get('fqn')[1]
        column = re.sub(f"^{'source_' if parent_type == 'source' else ''}{test_name}_{table_with_schema}_", '', fqn)

        if column not in output[parent_table]['columns']:
            output[parent_table]['columns'][column] = []
        output[parent_table]['columns'][column].append(dict(
            name=unique_id,
            status='passed' if unique_tests[unique_id]['status'] == 'pass' else 'failed',
            message=unique_tests[unique_id]['message'],
        ))

    return output


def prepare_output_path(created_at, ds, output):
    latest_symlink_path = os.path.join(PIPERIDER_OUTPUT_PATH, 'latest')
    output_path = os.path.join(PIPERIDER_OUTPUT_PATH,
                               f"{ds.name}-{convert_to_tzlocal(created_at).strftime('%Y%m%d%H%M%S')}")
    if output:
        output_path = output
    if not os.path.exists(output_path):
        os.makedirs(output_path, exist_ok=True)

    # Create a symlink pointing to the latest output directory
    if os.path.islink(latest_symlink_path):
        os.unlink(latest_symlink_path)
    if not os.path.exists(latest_symlink_path):
        os.symlink(output_path, latest_symlink_path)
    else:
        console = Console()
        console.print(f'[bold yellow]Warning: {latest_symlink_path} already exists[/bold yellow]')

    return output_path


def _validate_input_result(result):
    for f in ['tables', 'id', 'created_at', 'datasource']:
        if f not in result:
            return False
    return True


def setup_report_variables(template_html: str, is_single: bool, data):
    if isinstance(data, dict):
        output = json.dumps(data)
    else:
        output = data
    if is_single:
        variables = f'<script id="piperider-report-variables">\nwindow.PIPERIDER_SINGLE_REPORT_DATA={output};window.PIPERIDER_COMPARISON_REPORT_DATA="";</script>'
    else:
        variables = f'<script id="piperider-report-variables">\nwindow.PIPERIDER_SINGLE_REPORT_DATA="";window.PIPERIDER_COMPARISON_REPORT_DATA={output};</script>'
    html_parts = re.sub(r'<script id="piperider-report-variables">.+?</script>', '#PLACEHOLDER#', template_html).split('#PLACEHOLDER#')
    html = html_parts[0] + variables + html_parts[1]
    return html


def _generate_static_html(result, html, output_path):
    filename = os.path.join(output_path, "index.html")
    with open(filename, 'w') as f:
        html = setup_report_variables(html, True, result)
        f.write(html)


def generate_report(input=None):
    console = Console()

    from piperider_cli import data
    report_template_dir = os.path.join(os.path.dirname(data.__file__), 'report', 'single-report')
    with open(os.path.join(report_template_dir, 'index.html')) as f:
        report_template_html = f.read()

    run_json = None

    if input:
        if not os.path.exists(input):
            console.print(f'[bold red]Error: {input} not found[/bold red]')
            return
        if os.path.isdir(input):
            run_json = os.path.join(input, 'run.json')
        else:
            run_json = input
    else:
        latest = os.path.join(PIPERIDER_OUTPUT_PATH, 'latest')
        run_json = os.path.join(latest, 'run.json')

    if not os.path.isfile(run_json):
        console.print(f'[bold red]Error: {run_json} is not a file[/bold red]')
        return

    with open(run_json) as f:
        result = json.loads(f.read())
    if not _validate_input_result(result):
        console.print(f'[bold red]Error: {run_json} is invalid[/bold red]')
        return

    console.print(f'[bold dark_orange]Generating reports from:[/bold dark_orange] {run_json}')

    dir = os.path.dirname(run_json)
    clone_directory(report_template_dir, dir)

    _generate_static_html(result, report_template_html, dir)
    console.print(f"Report generated in {dir}/index.html")


def compare_report(a=None, b=None):
    console = Console()

    report = CompareReport(PIPERIDER_OUTPUT_PATH, a, b)
    if not report.select_reports():
        raise Exception('No valid reports found')
    comparison_data = report.generate_data()

    from piperider_cli import data
    report_template_dir = os.path.join(os.path.dirname(data.__file__), 'report', 'comparison-report')
    with open(os.path.join(report_template_dir, 'index.html')) as f:
        report_template_html = f.read()

    data_id = comparison_data.id()
    dir = os.path.join(PIPERIDER_COMPARISON_PATH, data_id)
    clone_directory(report_template_dir, dir)

    filename = os.path.join(dir, 'index.html')
    with open(filename, 'w') as f:
        html = setup_report_variables(report_template_html, False, comparison_data.to_json())
        f.write(html)

    console.print()
    console.print(f"Comparison report: {filename}")

    # TODO for debugging intermediate data, remove this
    # with open('comparison_data.json', 'w') as f:
    #    f.write(comparison_data.to_json())

    pass<|MERGE_RESOLUTION|>--- conflicted
+++ resolved
@@ -1,9 +1,6 @@
 import json
 import os
-<<<<<<< HEAD
-=======
 import re
->>>>>>> 9b327032
 import sys
 import uuid
 import re
