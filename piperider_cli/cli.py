--- conflicted
+++ resolved
@@ -124,32 +124,23 @@
 @click.option('--output', default=None)
 @click.option('--no-interaction', is_flag=True, help='Disable interactive question')
 @click.option('--skip-report', is_flag=True, help='Skip generating report')
-<<<<<<< HEAD
 @click.option('--skip-recommend', is_flag=True, help='Skip recommend assertions')
-=======
 @click.option('--skip-dbt', is_flag=True, help='Skip running dbt')
->>>>>>> ae0556db
 @add_options(debug_option)
 def run(**kwargs):
     datasource = kwargs.get('datasource')
     table = kwargs.get('table')
     output = kwargs.get('output')
     skip_report = kwargs.get('skip_report')
-<<<<<<< HEAD
     skip_recommend = kwargs.get('skip_recommend')
-=======
     skip_dbt = kwargs.get('skip_dbt')
->>>>>>> ae0556db
     ret = workspace.run(datasource=datasource,
                         table=table,
                         output=output,
                         interaction=not kwargs.get('no_interaction'),
                         skip_report=skip_report,
-<<<<<<< HEAD
                         skip_recommend=skip_recommend)
-=======
                         skip_dbt=skip_dbt)
->>>>>>> ae0556db
     if not skip_report and ret == 0:
         workspace.generate_report()
 
