--- conflicted
+++ resolved
@@ -26,12 +26,7 @@
     // Return to Index
     cy.get('[data-cy="sr-report-breadcrumb-back"]').click();
   });
-<<<<<<< HEAD
   it('Navigate thru Normal CR Pages', () => {
-=======
-
-  it('Navigate thru CR Pages', () => {
->>>>>>> 2a9cc7f2
     // ARRANGE
     cy.visit('http://localhost:3001');
 
@@ -59,7 +54,6 @@
     // Return to Index
     cy.get('[data-cy="cr-report-breadcrumb-back"]').click();
   });
-<<<<<<< HEAD
   it('Navigate thru Abnormal Datasets SR Pages', () => {
     // ARRANGE
     cy.visit('http://localhost:4000');
@@ -114,11 +108,6 @@
 
     // Return to Index
     cy.get('[data-cy="cr-report-breadcrumb-back"]').click();
-  });
-});
-
-export {}; // fix esmodule warning
-=======
 
   it('should open and close the feedback modal', () => {
     cy.visit('http://localhost:3000');
@@ -134,4 +123,5 @@
     cy.get('[data-cy="feedback-modal"]').should('not.be.visible');
   });
 });
->>>>>>> 2a9cc7f2
+
+export {}; // fix esmodule warning