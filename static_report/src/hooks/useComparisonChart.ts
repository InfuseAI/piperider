import * as d3 from 'd3';
import { useEffect, RefObject } from 'react';

import { formatNumber } from '../utils/formatters';
import { getChartTooltip } from '../utils/chart';
import { CRHistogramDatum } from '../utils/transformers';

const GROUPED = ['base', 'target'];
const X_PADDING = 0.2;
const X_SUB_PADDING = 0.05;
const TOOLTIPS_BG_COLOR = 'var(--chakra-colors-gray-500)';
const BASE_CHART_COLOR = 'var(--chakra-colors-blue-100)';
const TARGET_CHART_COLOR = 'var(--chakra-colors-blue-300)';

type CRChartHookArgs = {
  target: RefObject<SVGSVGElement>;
<<<<<<< HEAD
  data: CRHistogramDatum[];
  dimensions: DOMRect;
=======
  data: CRDistributionDatum[];
  dimensions: DOMRect | null;
>>>>>>> 2a9cc7f2
};

export function useComparisonChart({
  target,
  data,
  dimensions,
}: CRChartHookArgs) {
  useEffect(() => {
    if (!target || !dimensions || !data) {
      return;
    }

    const svg = d3.select(target.current);
    const labels = data.map((d) => d.label || '');

    // X-Axis
    const xScale = d3
      .scaleBand()
      .domain(labels)
      .range([0, dimensions.width])
      .padding(X_PADDING);

    const xSubGroup = d3
      .scaleBand()
      .domain(GROUPED)
      .range([0, xScale.bandwidth()])
      .padding(X_SUB_PADDING);

    const xAxis = d3.axisBottom(xScale).tickFormat((value, i) => {
      const xAxisItemLength = xScale.domain().length - 1;
      const isFrontMiddleEndPos =
        i === 0 || i === xAxisItemLength / 2 || i === xAxisItemLength;

      return isFrontMiddleEndPos ? value : '';
    });

    // plox X axis
    svg
      .select('.x-axis')
      .style('transform', `translateY(${dimensions.height}px)`)
      .call(xAxis as any);

    // Y-Axis
    const yScale = d3
      .scaleLinear()
      .domain([
        0,
        d3.max(data, ({ base, target }) => Math.max(base, target)) as number,
      ])
      .range([dimensions.height, 0]);
    const yAxis = d3.axisLeft(yScale);
    // plox Y axis
    svg.select('.y-axis').call(yAxis as any);

    const color = d3
      .scaleOrdinal()
      .domain(GROUPED)
      .range([BASE_CHART_COLOR, TARGET_CHART_COLOR]);

    const grouped = svg
      .selectAll('.grouped-chart')
      .data(data)
      .join('g')
      .attr('class', 'grouped-chart')
      .attr('transform', (d: any) => `translate(${xScale(d.label)}, 0)`);

    const tooltip = getChartTooltip({ target: '.chart' });

    grouped
      .selectAll('rect')
      .data((d: any) =>
        GROUPED.map((key) => ({
          key,
          label: d.label,
          value: d[key],
        })),
      )
      .enter()
      .append('rect')
      .attr('x', (d) => xSubGroup(d.key) as number)
      .attr('y', (d) => yScale(d.value))
      .attr('width', (d) => xSubGroup.bandwidth())
      .attr('height', (d: any) => dimensions.height - yScale(d.value))
      .attr('fill', (d: any) => color(d.key) as any);

    grouped
      .selectAll('.overlay-bars')
      .data((d: any) =>
        GROUPED.map((key) => ({
          key,
          label: d.label,
          value: d[key],
        })),
      )
      .join('rect')
      .attr('class', 'overlay-bars')
      .attr('x', (d) => xSubGroup(d.key) as number)
      .attr('y', () => 0)
      .attr('width', xSubGroup.bandwidth())
      .attr('height', () => dimensions.height)
      .attr('fill', (d: any) => color(d.key) as any)
      .style('opacity', 0)
      .on('mouseover', function (event, d) {
        tooltip
          .html(
            `
        <div>
          <p>Label: ${d.label}</p>
          <p>Count: ${formatNumber(d.value)}</p>
        </div>
      `,
          )
          .transition()
          .duration(500)
          .style('visibility', 'visible');

        d3.select(this).style('fill', TOOLTIPS_BG_COLOR).style('opacity', 0.3);
      })
      .on('mousemove', function (event) {
        tooltip
          .style('top', `${event.pageY - 10}px`)
          .style('left', `${event.pageX + 10}px`);
      })
      .on('mouseout', function () {
        tooltip
          .html('')
          .transition()
          .duration(500)
          .style('visibility', 'hidden');

        d3.select(this).style('opacity', 0);
      });

    return () => {
      svg.select('svg').remove();
    };
  }, [data, dimensions, target]);
}<|MERGE_RESOLUTION|>--- conflicted
+++ resolved
@@ -14,13 +14,8 @@
 
 type CRChartHookArgs = {
   target: RefObject<SVGSVGElement>;
-<<<<<<< HEAD
   data: CRHistogramDatum[];
-  dimensions: DOMRect;
-=======
-  data: CRDistributionDatum[];
   dimensions: DOMRect | null;
->>>>>>> 2a9cc7f2
 };
 
 export function useComparisonChart({
