--- conflicted
+++ resolved
@@ -1,10 +1,4 @@
-<<<<<<< HEAD
-import fill from 'lodash/fill';
-import zip from 'lodash/zip';
 import { ColumnSchema, Histogram } from '../sdlc/single-report-schema';
-=======
-import { ColumnSchema, Distribution } from '../sdlc/single-report-schema';
->>>>>>> 2a9cc7f2
 import { CRTargetData } from '../types';
 
 /**
@@ -34,28 +28,16 @@
   return result;
 }
 
-<<<<<<< HEAD
 export type CRHistogramDatum = {
-  label: string;
-=======
-export type CRDistributionDatum = {
   label: string | null;
->>>>>>> 2a9cc7f2
   base: number;
   target: number;
 };
 // for `type` equal to string, datetime
-<<<<<<< HEAD
 export function transformCRStringDateHistograms({
-  base,
-  target,
-}: CRTargetData<Histogram>): CRHistogramDatum[] {
-=======
-export function transformCRStringDateDistributions({
   base: baseDistribution,
   target: targetDistribution,
-}: CRTargetData<Distribution>): CRDistributionDatum[] | null {
->>>>>>> 2a9cc7f2
+}: CRTargetData<Histogram>): CRHistogramDatum[] | null {
   // groupby base/target of a found label
   const mapIdxLookup = new Map<string, number>();
   if (!baseDistribution || !targetDistribution) return null;
@@ -86,31 +68,17 @@
   return result;
 }
 
-<<<<<<< HEAD
-type TransSingleDistArgs = { baseCounts: number[]; baseLabels: string[] };
+type TransSingleDistArgs = {
+  baseCounts: number[];
+  baseLabels: (string | null)[];
+};
 export function transformBaseHistogram({
   baseCounts,
   baseLabels,
 }: TransSingleDistArgs): CRHistogramDatum[] {
-  const emptyCounts = fill(Array(baseLabels.length), 0);
-
-  const z = zip<string, number>(baseLabels, baseCounts || emptyCounts);
-  const m = z.map(([label, base]) => ({
-    label,
-    base,
-=======
-type TransSingleDistArgs = {
-  baseCounts: number[];
-  baseLabels: (string | null)[];
-};
-export function transformBaseDistribution({
-  baseCounts,
-  baseLabels,
-}: TransSingleDistArgs): CRDistributionDatum[] {
   const result = baseCounts.map((count, idx) => ({
     label: baseLabels[idx],
     base: count,
->>>>>>> 2a9cc7f2
     target: 0,
   }));
 
@@ -118,7 +86,6 @@
 }
 
 export function getColumnDetails(columnData: ColumnSchema) {
-<<<<<<< HEAD
   const {
     nulls,
     non_nulls,
@@ -135,36 +102,21 @@
 
   const hasNoNull = non_nulls === total;
 
-  const validsOfTotal = valids / total;
-  const invalidsOfTotal = invalids / total;
+  const validsOfTotal = valids ? valids / total : null;
+  const invalidsOfTotal = invalids ? invalids / total : null;
   const nullsOfTotal = nulls / total;
   const distinctOfTotal = distinct / total;
-  const duplicatesOfTotal = duplicates / total;
-  const nonDuplicatesOfTotal = non_duplicates / total;
-  const zeroLengthOfTotal = zero_length / total;
-  const negativesOfTotal = negatives / total;
-  const zerosOfTotal = zeros / total;
-=======
-  const { non_nulls, total, nulls, distinct } = columnData;
-
-  const hasNoNull = non_nulls === total;
-
-  const mismatch = nulls || 0;
-  const valid = non_nulls - mismatch;
-  const missing = total - non_nulls;
-
-  const validOfTotal = valid / total;
-  const mismatchOfTotal = mismatch / total;
-  const missingOfTotal = missing / total;
-  const distinctOfTotal = distinct / total;
->>>>>>> 2a9cc7f2
+  const duplicatesOfTotal = duplicates ? duplicates / total : null;
+  const nonDuplicatesOfTotal = non_duplicates ? non_duplicates / total : null;
+  const zeroLengthOfTotal = zero_length ? zero_length / total : null;
+  const negativesOfTotal = negatives ? negatives / total : null;
+  const zerosOfTotal = zeros ? zeros / total : null;
   const totalOfTotal = total / total;
 
   return {
     negativesOfTotal,
     zerosOfTotal,
     hasNoNull,
-<<<<<<< HEAD
     zeroLengthOfTotal,
     distinctOfTotal,
     validsOfTotal,
@@ -172,15 +124,6 @@
     nullsOfTotal,
     duplicatesOfTotal,
     nonDuplicatesOfTotal,
-=======
-    mismatch,
-    valid,
-    missing,
-    distinctOfTotal,
-    validOfTotal,
-    mismatchOfTotal,
-    missingOfTotal,
->>>>>>> 2a9cc7f2
     totalOfTotal,
   };
 }
