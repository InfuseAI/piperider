import { Flex } from '@chakra-ui/react';
import { useRef } from 'react';
import { useResizeObserver } from '../../hooks/useResizeObserver';
import { useSingleChart } from '../../hooks/useSingleChart';
import { ColumnSchema } from '../../sdlc/single-report-schema';

<<<<<<< HEAD
export type Datum = {
  type: ColumnSchema['type'];
  isCategorical: boolean;
  label: string | number;
=======
type Datum = {
  label: string | null;
>>>>>>> 2a9cc7f2
  value: any;
  total: number;
};
interface Props {
  data: Array<Datum>;
}

export function SRBarChart({ data }: Props) {
  const svgRef = useRef<SVGSVGElement>(null);
  const containerRef = useRef<HTMLDivElement>(null);
  const dimensions = useResizeObserver(containerRef);

  useSingleChart({ target: svgRef, data, dimensions });

  return (
    <Flex className="chart" width="100%" minHeight={230} ref={containerRef}>
      <svg width="100%" overflow="visible" ref={svgRef}>
        <g className="x-axis" />
        <g className="y-axis" />
      </svg>
    </Flex>
  );
}<|MERGE_RESOLUTION|>--- conflicted
+++ resolved
@@ -4,15 +4,10 @@
 import { useSingleChart } from '../../hooks/useSingleChart';
 import { ColumnSchema } from '../../sdlc/single-report-schema';
 
-<<<<<<< HEAD
 export type Datum = {
   type: ColumnSchema['type'];
   isCategorical: boolean;
-  label: string | number;
-=======
-type Datum = {
   label: string | null;
->>>>>>> 2a9cc7f2
   value: any;
   total: number;
 };
