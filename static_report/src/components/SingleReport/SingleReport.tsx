--- conflicted
+++ resolved
@@ -72,50 +72,7 @@
           mx="10%"
           direction="column"
         >
-<<<<<<< HEAD
           <SRTableOverview table={table} overview={overview} />
-=======
-          <Flex direction="column" gap={4} mb={8}>
-            <Heading size="lg">Overview</Heading>
-            <Text>
-              Table:{' '}
-              <Text as="span" fontWeight={700}>
-                {table.name}
-              </Text>
-            </Text>
-            <Text>
-              Rows:{' '}
-              <Text as="span" fontWeight={700}>
-                {formatNumber(table.row_count)}
-              </Text>
-            </Text>
-            <Text>
-              Columns:{' '}
-              <Text as="span" fontWeight={700}>
-                {formatNumber(table.col_count)}
-              </Text>
-            </Text>
-            <Text>
-              Test Status:{' '}
-              <Text as={'span'} fontWeight={700}>
-                {overview.passed}
-              </Text>{' '}
-              Passed,{' '}
-              <Text
-                as="span"
-                fontWeight={700}
-                color={
-                  Number.isInteger(overview.failed) && overview.failed > 0
-                    ? 'red.500'
-                    : 'inherit'
-                }
-              >
-                {overview.failed}
-              </Text>{' '}
-              Failed
-            </Text>
-          </Flex>
->>>>>>> 3c38c90b
 
           <Tabs isLazy>
             <TabList>
@@ -131,20 +88,12 @@
               </TabPanel>
 
               <TabPanel>
-<<<<<<< HEAD
                 <SRTabTestDetails data={table.assertion_results} />
-=======
-                <TestsInformation data={table.piperider_assertion_result} />
->>>>>>> 3c38c90b
               </TabPanel>
 
               {table?.dbt_test_result && (
                 <TabPanel>
-<<<<<<< HEAD
                   <SRTabTestDetails type="dbt" data={table.dbt_test_results} />
-=======
-                  <TestsInformation type="dbt" data={table.dbt_test_result} />
->>>>>>> 3c38c90b
                 </TabPanel>
               )}
             </TabPanels>
