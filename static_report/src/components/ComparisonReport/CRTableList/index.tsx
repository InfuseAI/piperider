--- conflicted
+++ resolved
@@ -16,11 +16,7 @@
 import { Link } from 'wouter';
 import { nanoid } from 'nanoid';
 
-<<<<<<< HEAD
-import { CRSchemaDetails } from '../CRSchemaDetails';
-=======
 import { CRTableSchemaDetails } from './CRTableSchemaDetails';
->>>>>>> 188833d6
 import { CRTableListAssertions } from './CRTableListAssertions';
 import { CRTableListColumnsSummary } from './CRTableListColumnsSummary';
 import { CRTableListRowsSummary } from './CRTableListRowsSummary';
@@ -207,13 +203,8 @@
                           />
                         </Stack>
                       ) : (
-<<<<<<< HEAD
-                        <CRSchemaDetails
-                          visibleDetail
-=======
                         <CRTableSchemaDetails
                           visibleDetail={false}
->>>>>>> 188833d6
                           baseTableDatum={table?.base}
                           targetTableDatum={table?.target}
                         />
