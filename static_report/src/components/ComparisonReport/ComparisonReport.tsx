--- conflicted
+++ resolved
@@ -22,15 +22,10 @@
   ZTableSchema,
 } from '../../types';
 import { CRProfilingDetails } from './CRProfilingDetails';
-<<<<<<< HEAD
-import { CRSchemaDetails } from './CRSchemaDetails';
-import { CRTabTestDetails } from './CRTabTestDetails';
-=======
-import { CRAssertionDetails } from './CRAssertionDetails';
->>>>>>> 188833d6
 import { CRTableOverview } from './CRTableOverview';
 import { formatReportTime } from '../../utils/formatters';
 import { CollapseContent } from '../shared/CollapseContent';
+import { CRAssertionDetails } from './CRAssertionDetails';
 
 type Props = {
   data: ComparisonReportSchema;
@@ -118,127 +113,6 @@
         >
           <CRTableOverview baseTable={baseTable} targetTable={targetTable} />
 
-<<<<<<< HEAD
-          {/* To avoid re-drawing charts again */}
-          <Tabs isLazy lazyBehavior="keepMounted">
-            <TabList>
-              <Tab
-                data-cy="cr-report-schema-tab"
-                onClick={() => {
-                  amplitudeTrack({
-                    eventName: AMPLITUDE_EVENTS.PAGE_VIEW,
-                    eventProperties: {
-                      type: 'comparison-report',
-                      tab: 'Schema',
-                    },
-                  });
-                }}
-              >
-                Schema
-              </Tab>
-              <Tab
-                data-cy="cr-report-profiling-tab"
-                onClick={() => {
-                  amplitudeTrack({
-                    eventName: AMPLITUDE_EVENTS.PAGE_VIEW,
-                    eventProperties: {
-                      type: 'comparison-report',
-                      tab: 'Profiling',
-                    },
-                  });
-                }}
-              >
-                Profiling
-              </Tab>
-              <Tab
-                data-cy="cr-report-tests-tab"
-                onClick={() => {
-                  amplitudeTrack({
-                    eventName: AMPLITUDE_EVENTS.PAGE_VIEW,
-                    eventProperties: {
-                      type: 'comparison-report',
-                      tab: 'Tests',
-                    },
-                  });
-                }}
-              >
-                Tests
-              </Tab>
-              {existsDbtTests && (
-                <Tab
-                  data-cy="cr-report-dbt-tests-tab"
-                  onClick={() => {
-                    amplitudeTrack({
-                      eventName: AMPLITUDE_EVENTS.PAGE_VIEW,
-                      eventProperties: {
-                        type: 'comparison-report',
-                        tab: 'dbt Tests',
-                      },
-                    });
-                  }}
-                >
-                  dbt Tests
-                </Tab>
-              )}
-            </TabList>
-
-            <TabPanels>
-              <TabPanel>
-                <CRSchemaDetails
-                  baseTableDatum={baseTable}
-                  targetTableDatum={targetTable}
-                  visibleDetail
-                />
-              </TabPanel>
-
-              <TabPanel>
-                <CRProfilingDetails
-                  baseTable={baseTable}
-                  targetTable={targetTable}
-                />
-              </TabPanel>
-
-              <TabPanel>
-                <CRTabTestDetails
-                  base={baseOverview?.tests}
-                  target={targetOverview?.tests}
-                  onDetailVisible={(data) => {
-                    setTestDetail({
-                      type: 'piperider',
-                      data,
-                    });
-                    modal.onOpen();
-                  }}
-                />
-              </TabPanel>
-
-              <TabPanel>
-                {dbtBaseOverview?.tests.length === 0 &&
-                dbtTargetOverview?.tests.length === 0 ? (
-                  <Flex
-                    justifyContent="center"
-                    alignItems="center"
-                    height="100px"
-                  >
-                    <Text color="gray.500">No dbt tests available.</Text>
-                  </Flex>
-                ) : (
-                  <CRTabTestDetails
-                    base={dbtBaseOverview?.tests}
-                    target={dbtTargetOverview?.tests}
-                    onDetailVisible={(data) => {
-                      setTestDetail({
-                        type: 'dbt',
-                        data,
-                      });
-                      modal.onOpen();
-                    }}
-                  />
-                )}
-              </TabPanel>
-            </TabPanels>
-          </Tabs>
-=======
           <Heading size="md">Assertions</Heading>
           <CollapseContent
             in={assertionsVisible}
@@ -277,7 +151,6 @@
               targetTable={targetTable}
             />
           </CollapseContent>
->>>>>>> 188833d6
         </Flex>
       </Flex>
 
