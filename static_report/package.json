{
  "name": "piperider-report",
  "version": "0.1.0",
  "private": true,
  "homepage": "./",
  "type": "module",
  "dependencies": {
    "@chakra-ui/icons": "^2.0.1",
    "@chakra-ui/react": "^2.1.2",
    "@chakra-ui/styled-system": "^2.1.1",
    "@chakra-ui/system": "^2.1.1",
    "@chakra-ui/theme-tools": "^2.0.1",
    "@emotion/react": "^11.9.0",
    "@emotion/styled": "^11.8.1",
    "@sentry/browser": "^7.8.0",
    "@sentry/tracing": "^7.8.0",
    "d3": "^7.4.4",
    "date-fns": "^2.28.0",
    "framer-motion": "^6.3.4",
    "inter-ui": "^3.19.3",
    "lodash": "^4.17.21",
    "nanoid": "^3.3.4",
    "react": "^18.1.0",
    "react-dom": "^18.1.0",
    "react-icons": "^4.4.0",
    "react-scripts": "5.0.1",
    "web-vitals": "^2.1.4",
    "wouter": "2.8.0-alpha.2",
    "zod": "^3.17.10"
  },
  "devDependencies": {
    "@babel/core": "^7.18.2",
    "@craco/craco": "^6.4.5",
    "@types/d3": "^7.4.0",
    "@types/jest": "^28.1.2",
    "@types/lodash": "^4.14.182",
    "@types/node": "^18.0.0",
    "@types/react": "^18.0.14",
    "@types/react-dom": "^18.0.5",
    "chalk": "^5.0.1",
    "craco-esbuild": "^0.5.1",
    "cypress": "^10.3.0",
    "dotenv-cli": "^6.0.0",
    "eslint": "^8.17.0",
    "eslint-config-prettier": "^8.5.0",
    "eslint-plugin-prettier": "^4.0.0",
    "http-server": "^14.1.1",
    "json-schema-to-typescript": "^10.1.5",
    "node-html-parser": "^5.3.3",
    "npm-run-all": "^4.1.5",
    "prettier": "^2.6.2",
    "rimraf": "^3.0.2",
    "ts-node": "^10.9.1",
    "ts-to-zod": "^1.11.0",
    "typescript": "^4.7.4"
  },
  "resolutions": {
    "nth-check": "2.0.1"
  },
  "scripts": {
    "analyze": "npx cra-bundle-analyzer",
    "extract:metadata": "node src/sdlc/extract-schema-metadata",
    "setup": "run-s typing:dts typing:zts extract:metadata embed:html lint:fix",
    "serve:single": "dotenv -e .env.single craco start",
    "serve:comparison": "dotenv -e .env.comparison craco start",
    "start:single": "run-s setup serve:single",
    "start:comparison": "run-s setup serve:comparison",
    "typing:dts": "npx json2ts ../piperider_cli/profiler/schema.json > src/sdlc/single-report-schema.d.ts",
    "typing:zts": "npx ts-to-zod src/sdlc/single-report-schema.d.ts src/sdlc/single-report-schema.z.ts",
    "embed:html": "node src/sdlc/embed-window-data",
    "strip:html": "node src/sdlc/clean-window-data",
    "build": "run-s strip:html build:*",
    "build:single": "rimraf ../piperider_cli/data/report/single-report && npm run bundle:single && mv build/single-report ../piperider_cli/data/report/single-report",
    "build:comparison": "rimraf ../piperider_cli/data/report/comparison-report && npm run bundle:comparison && mv build/comparison-report ../piperider_cli/data/report/comparison-report",
    "bundle:single": "dotenv -e .env.single craco build",
    "bundle:comparison": "dotenv -e .env.comparison craco build",
    "embed:html:e2e": "npm run embed:html -- e2e",
<<<<<<< HEAD
    "setup:e2e": "run-s embed:html:e2e extract:metadata bundle:*",
=======
    "build:e2e": "pwd && run-s bundle:*",
>>>>>>> 2a9cc7f2
    "serve:e2e:single": "http-server ./build/single-report -p 3000 --silent",
    "serve:e2e:comparison": "http-server ./build/comparison-report -p 3001 --silent",
    "eject": "react-scripts eject",
    "test": "react-scripts test",
    "lint": "eslint src/",
    "lint:fix": "npm run lint -- --fix"
  },
  "browserslist": {
    "production": [
      ">0.2%",
      "not dead",
      "not op_mini all"
    ],
    "development": [
      "last 1 chrome version",
      "last 1 firefox version",
      "last 1 safari version"
    ]
  },
  "eslintConfig": {
    "extends": [
      "react-app",
      "react-app/jest",
      "plugin:prettier/recommended"
    ]
  },
  "prettier": {
    "semi": true,
    "singleQuote": true,
    "trailingComma": "all"
  },
  "packageManager": "yarn@3.2.1"
}<|MERGE_RESOLUTION|>--- conflicted
+++ resolved
@@ -75,11 +75,7 @@
     "bundle:single": "dotenv -e .env.single craco build",
     "bundle:comparison": "dotenv -e .env.comparison craco build",
     "embed:html:e2e": "npm run embed:html -- e2e",
-<<<<<<< HEAD
     "setup:e2e": "run-s embed:html:e2e extract:metadata bundle:*",
-=======
-    "build:e2e": "pwd && run-s bundle:*",
->>>>>>> 2a9cc7f2
     "serve:e2e:single": "http-server ./build/single-report -p 3000 --silent",
     "serve:e2e:comparison": "http-server ./build/comparison-report -p 3001 --silent",
     "eject": "react-scripts eject",
